/**
 * This module contains type definitions for various FHIR types. At some point
 * these types should likely be replaced with an open source library, but as
 * we're currently only using a subset of FHIR, this covers only that subset.
 */

/**
 * Indicates that the string value is a URL. URLs are more restrictive than URIs
 * in FHIR.
 */
type URLString = string;

/**
 * Indicates that the string value is a URI.
 */
type URIString = string;

/**
 * Marks strings that are actually Markdown.
 */
type MarkdownString = string;

/**
 * See http://hl7.org/fhir/datatypes.html#canonical
 */
type CanonicalString = string;

/**
 * FHIR DateTime.
 */
type DateTime = string;

/**
 * A FHIR date (versus a JavaScript Date object).
 */
type FHIRDate = string;

type Base64Binary = string;

export interface Element {
  id?: string;
  extension?: Extension[];
}

export interface Extension {
  id?: string;
  // The URL is, of course, actually a URI.
  url: URIString;
}

export interface BackboneElement extends Element {
  modifierExtension?: Extension[];
}

export interface BaseResource {
  resourceType: string;
  id?: string;
<<<<<<< HEAD
  meta?: Meta;
  implicitRules?: URIString[];
  language?: string;
}

export interface Meta extends Element {
  versionId?: string;
  lastUpdated?: string;
  source?: URIString;
  profile?: string[];
  security?: Coding[];
  tag?: Coding[];
}

export interface DomainResource extends BaseResource {
  contained?: ContainedResource[];
}

/**
 * Values supported within an Observation and various other places that use
 * "value[x]" in the spec. Strictly speaking, only one type of value is allowed
 * in a valid record. It's possible to use some TypeScript magic to enforce
 * this, however, this creates types that are only really useful for ensuring
 * that constant JSON data typed via TypeScript is valid, and not for
 * interacting with FHIR resources coming from outside sources.
 */
interface ValueType {
  // valueQuantity?: Quantity;
  valueCodeableConcept?: CodeableConcept;
  valueString?: string;
  valueBoolean?: boolean;
  valueInteger?: number;
  valueRange?: Range;
  // valueRatio?: Ratio;
  // valueSampledData?: SampledData;
  // valueTime?: Time;
  valueDateTime?: DateTime;
  valuePeriod?: Period;
}

interface EffectiveType {
  effectiveDateTime?: DateTime;
  effectivePeriod?: Period;
  // effectiveTiming: Timing;
  // effectiveInstant: Instant;
}

export interface Period extends Element {
  start?: DateTime;
  end?: DateTime;
}

export interface Annotation extends Element {
  authorReference?: Reference;
  authorString?: string;
  time?: DateTime;
  text: MarkdownString;
=======
  meta?: {profile: string[], lastUpdated: string};
  component?: {interpretation?: CodingList, valueCodeableConcept?: CodingList}[];
  interpretation?: CodingList;
  valueCodeableConcept?: CodingList;
  code?: CodingList;
  extension?: Extension[];
}

interface CodingList {
  coding: Coding[];
}

interface Extension {
  url?: string;
  valueCodeableConcept?: CodingList;
>>>>>>> 75853d33
}

export interface BundleEntry {
  resource: Resource;
  fullUrl?: URLString;
  search?: SearchResult;
}

/**
 * Describes a Coding object.
 */
export interface Coding {
  system: string;
  code: string;
  display?: string;
}

/**
 * The search entry mode valueset (from https://www.hl7.org/fhir/valueset-search-entry-mode.html).
 */
export type SearchEntryMode = 'match' | 'include' | 'outcome';

export interface SearchResult {
  mode?: SearchEntryMode;
  score?: number;
}

export type BundleType =
  | 'document'
  | 'message'
  | 'transaction'
  | 'transaction-response'
  | 'batch'
  | 'batch-response'
  | 'history'
  | 'searchset'
  | 'collection';

export const BUNDLE_TYPES = new Set<BundleType>([
  'document',
  'message',
  'transaction',
  'transaction-response',
  'batch',
  'batch-response',
  'history',
  'searchset',
  'collection'
]);

export interface Bundle extends BaseResource {
  resourceType: 'Bundle';
  type: BundleType;
  entry: BundleEntry[];
}

/**
 * A Bundle that is a Collection.
 */
export interface Collection extends Bundle {
  type: 'collection';
}

/**
 * A Bundle that is a SearchSet.
 */
export interface SearchSet extends Bundle {
  type: 'searchset';
}

export function isBundle(o: unknown): o is Bundle {
  if (typeof o !== 'object' || o === null) return false;
  const other = o as Bundle;
  return other.resourceType === 'Bundle' && BUNDLE_TYPES.has(other.type) && Array.isArray(other.entry);
}

// ValueType plus parameter-specific value types
interface ParameterValueType extends ValueType {
  valueBase64Binary?: Base64Binary;
  valueCanonical?: string;
  valueCode?: string;
  valueDate?: FHIRDate;
  valueDecimal?: number;
  valueId?: string;
  // valueInstant?: Instant;
  valueInteger?: number;
  valueMarkdown?: MarkdownString;
  // valueOid?: oid;
  // valuePositiveInt?: positiveInt;
  valueString?: string;
  valueUnsignedInt?: number;
  valueUri?: URIString;
  valueUrl?: URLString;
  // valueUuid?: uuid;
  valueAddress?: Address;
  // valueAge?: Age;
  valueAnnotation?: Annotation;
  valueAttachment?: Attachment;
  valueCoding?: Coding;
  valueContactPoint?: ContactPoint;
  // valueCount?: Count;
  // valueDistance?: Distance;
  // valueDuration?: Duration;
  valueHumanName?: HumanName;
  valueIdentifier?: Identifier;
  // valueMoney?: Money;
  valueReference?: Reference;
  // valueSignature?: Signature;
  // valueTiming?: Timing;
  valueContactDetail?: ContactDetail;
  // valueContributor?: Contributor;
  // valueDataRequirement?: DataRequirement;
  // valueExpression?: Expression;
  // valueParameterDefinition?: ParameterDefinition;
  valueRelatedArtifact?: RelatedArtifact;
  // valueTriggerDefinition?: TriggerDefinition;
  // valueUsageContext?: UsageContext;
  // valueDosage?: Dosage;
  valueMeta?: Meta;
}

export interface Parameter extends BackboneElement, ParameterValueType {
  name: string;
}

export interface Parameters extends BaseResource {
  resourceType: 'Parameters';
  parameter?: Parameter[];
  resource?: Resource;
}

export interface Coding {
  system?: URIString;
  version?: string;
  code?: string;
  display?: string;
  userSelected?: boolean;
}

export interface Code {
  coding: Coding[];
  text?: string;
}

export interface Condition extends BaseResource {
  resourceType: 'Condition';
  code: Code;
  clinicalStatus: Code;
  bodySite: Code;
}

export interface ObservationComponent extends BackboneElement, ValueType {
  code: CodeableConcept;
  dataAbsentReason?: CodeableConcept;
  interpretation?: CodeableConcept[];
}

export interface Observation extends BaseResource, EffectiveType, ValueType {
  resourceType: 'Observation';
  code: CodeableConcept;
  // effective[x] via EffectiveType
  // value[x] via ValueType
  interpretation?: CodeableConcept[];
  note?: Annotation[];
  method?: CodeableConcept;
  component?: ObservationComponent[];
}

export interface Patient extends BaseResource {
  resourceType: 'Patient';
  birthDate: string;
  gender?: string;
}

export interface Procedure extends BaseResource {
  resourceType: 'Procedure';
  code: Code;
  bodySite?: CodingList[];
  reasonReference?: Reference;
}

export interface MedicationStatement extends BaseResource {
  resourceType: 'MedicationStatement';
  code: Code;
}

export interface Identifier {
  use?: string;
  system?: string;
  value?: string;
}

export interface CodeableConcept {
  coding?: { system?: string; code?: string; display?: string }[];
  text?: string;
}

export interface Period {
  start?: string;
  end?: string;

}

export type ContactPointSystem = 'phone' | 'fax' | 'email' | 'pager' | 'url' | 'sms' | 'other';
export type ContactPointUse = 'home' | 'work' | 'temp' | 'old' | 'mobile';

export interface ContactDetail {
  name?: string;
  telecom?: ContactPoint[];
}

// Can't actually make a positive integer type on TypeScript but may as well document it as such
export type PositiveInteger = number;

export interface ContactPoint {
  system?: ContactPointSystem;
  value?: string;
  use?: ContactPointUse;
  rank?: PositiveInteger;
}

export interface Arm {
  name?: string;
  type?: CodeableConcept;
  description?: string;
}

export interface Objective {
  name?: string;
  type?: CodeableConcept;
}

export interface Reference {
  reference?: string;
  type?: string;
  display?: string;
}

export type PublicationStatus = 'draft' | 'active' | 'retired' | 'unknown';

export interface PlanDefinition extends BaseResource {
  resourceType: 'PlanDefinition',
  status: PublicationStatus,
  type?: CodeableConcept,
  title?: string,
  subtitle?: string,
  description?: string,
  subjectCodeableConcept?: CodeableConcept
}

// FHIR resources contained within ResearchStudy
export interface Group extends BaseResource {
  resourceType: 'Group';
  type?: string;
  actual?: boolean;
}

export type AddressUse = 'home' | 'work' | 'temp' | 'old' | 'billing';
export type AddressType = 'postal' | 'physical' | 'both';

export interface Address {
  use?: AddressUse;
  type?: AddressType;
  text?: string;
  line?: string[];
  city?: string;
  district?: string;
  state?: string;
  postalCode?: string;
  country?: string;
  period?: string;
}

export interface Location extends BaseResource {
  resourceType: 'Location';
  name?: string;
  address?: Address;
  telecom?: ContactPoint[];
  position?: { longitude?: number; latitude?: number };
}

export interface Organization extends BaseResource {
  resourceType: 'Organization';
  name?: string;
}

export interface Practitioner extends BaseResource {
  resourceType: 'Practitioner';
  name?: HumanName[];
}

// FHIR data types supporting resources contained in ResearchStudy
export interface HumanName {
  use?: string;
  text: string;
}

export type ContainedResource = Group | Location | Organization | Practitioner | PlanDefinition;

export type RelatedArtifactType = 'documentation' | 'justification' | 'citation' | 'predecessor' | 'successor' |
  'derived-from' | 'depends-on' | 'composed-of';

export interface Attachment {
  contentType?: string;
  language?: string;
  data?: string;
  url?: URLString;
  size?: number;
  hash?: string;
  title?: string;
  creation?: string;
}

export interface RelatedArtifact {
  type: RelatedArtifactType;
  label?: string;
  display?: string;
  citation?: MarkdownString;
  url?: URLString;
  document?: Attachment;
  resource?: CanonicalString;
}

/**
 * Codes from https://www.hl7.org/fhir/codesystem-research-study-status.html
 */
export type ResearchStudyStatus =
  | 'active'
  | 'administratively-completed'
  | 'approved'
  | 'closed-to-accrual'
  | 'closed-to-accrual-and-intervention'
  | 'completed'
  | 'disapproved'
  | 'in-review'
  | 'temporarily-closed-to-accrual'
  | 'temporarily-closed-to-accrual-and-intervention'
  | 'withdrawn';

export interface ResearchStudy extends DomainResource {
  resourceType: 'ResearchStudy';
  identifier?: Identifier[];
  title?: string;
  protocol?: Reference[];
  status?: ResearchStudyStatus;
  primaryPurposeType?: CodeableConcept;
  phase?: CodeableConcept;
  category?: CodeableConcept[];
  focus?: CodeableConcept[];
  condition?: CodeableConcept[];
  contact?: ContactDetail[];
  relatedArtifact?: RelatedArtifact[];
  keyword?: CodeableConcept[];
  location?: CodeableConcept[];
  description?: MarkdownString;
  enrollment?: Reference[];
  period?: Period;
  sponsor?: Reference;
  principalInvestigator?: Reference;
  site?: Reference[];
  reasonStopped?: CodeableConcept;
  note?: Annotation;
  arm?: Arm[];
  objective?: Objective[];
}

export type Resource = Condition | Parameters | Observation | Patient | Procedure | MedicationStatement | ResearchStudy;

export function isResearchStudy(o: unknown): o is ResearchStudy {
  if (typeof o !== 'object' || o === null) {
    return false;
  }
  return (o as ResearchStudy).resourceType === 'ResearchStudy';
}<|MERGE_RESOLUTION|>--- conflicted
+++ resolved
@@ -55,7 +55,6 @@
 export interface BaseResource {
   resourceType: string;
   id?: string;
-<<<<<<< HEAD
   meta?: Meta;
   implicitRules?: URIString[];
   language?: string;
@@ -72,6 +71,8 @@
 
 export interface DomainResource extends BaseResource {
   contained?: ContainedResource[];
+  extension?: Extension[];
+  modifierExtension?: Extension[];
 }
 
 /**
@@ -113,38 +114,12 @@
   authorString?: string;
   time?: DateTime;
   text: MarkdownString;
-=======
-  meta?: {profile: string[], lastUpdated: string};
-  component?: {interpretation?: CodingList, valueCodeableConcept?: CodingList}[];
-  interpretation?: CodingList;
-  valueCodeableConcept?: CodingList;
-  code?: CodingList;
-  extension?: Extension[];
-}
-
-interface CodingList {
-  coding: Coding[];
-}
-
-interface Extension {
-  url?: string;
-  valueCodeableConcept?: CodingList;
->>>>>>> 75853d33
 }
 
 export interface BundleEntry {
   resource: Resource;
   fullUrl?: URLString;
   search?: SearchResult;
-}
-
-/**
- * Describes a Coding object.
- */
-export interface Coding {
-  system: string;
-  code: string;
-  display?: string;
 }
 
 /**
@@ -269,16 +244,11 @@
   userSelected?: boolean;
 }
 
-export interface Code {
-  coding: Coding[];
-  text?: string;
-}
-
-export interface Condition extends BaseResource {
+export interface Condition extends DomainResource {
   resourceType: 'Condition';
-  code: Code;
-  clinicalStatus: Code;
-  bodySite: Code;
+  code?: CodeableConcept;
+  clinicalStatus?: CodeableConcept;
+  bodySite?: CodeableConcept[];
 }
 
 export interface ObservationComponent extends BackboneElement, ValueType {
@@ -287,7 +257,7 @@
   interpretation?: CodeableConcept[];
 }
 
-export interface Observation extends BaseResource, EffectiveType, ValueType {
+export interface Observation extends DomainResource, EffectiveType, ValueType {
   resourceType: 'Observation';
   code: CodeableConcept;
   // effective[x] via EffectiveType
@@ -298,22 +268,22 @@
   component?: ObservationComponent[];
 }
 
-export interface Patient extends BaseResource {
+export interface Patient extends DomainResource {
   resourceType: 'Patient';
   birthDate: string;
   gender?: string;
 }
 
-export interface Procedure extends BaseResource {
+export interface Procedure extends DomainResource {
   resourceType: 'Procedure';
-  code: Code;
-  bodySite?: CodingList[];
-  reasonReference?: Reference;
-}
-
-export interface MedicationStatement extends BaseResource {
+  code?: CodeableConcept;
+  bodySite?: CodeableConcept[];
+  reasonReference?: Reference[];
+}
+
+export interface MedicationStatement extends DomainResource {
   resourceType: 'MedicationStatement';
-  code: Code;
+  code: CodeableConcept;
 }
 
 export interface Identifier {
@@ -370,7 +340,7 @@
 
 export type PublicationStatus = 'draft' | 'active' | 'retired' | 'unknown';
 
-export interface PlanDefinition extends BaseResource {
+export interface PlanDefinition extends DomainResource {
   resourceType: 'PlanDefinition',
   status: PublicationStatus,
   type?: CodeableConcept,
@@ -381,7 +351,7 @@
 }
 
 // FHIR resources contained within ResearchStudy
-export interface Group extends BaseResource {
+export interface Group extends DomainResource {
   resourceType: 'Group';
   type?: string;
   actual?: boolean;
@@ -403,7 +373,7 @@
   period?: string;
 }
 
-export interface Location extends BaseResource {
+export interface Location extends DomainResource {
   resourceType: 'Location';
   name?: string;
   address?: Address;
@@ -411,12 +381,12 @@
   position?: { longitude?: number; latitude?: number };
 }
 
-export interface Organization extends BaseResource {
+export interface Organization extends DomainResource {
   resourceType: 'Organization';
   name?: string;
 }
 
-export interface Practitioner extends BaseResource {
+export interface Practitioner extends DomainResource {
   resourceType: 'Practitioner';
   name?: HumanName[];
 }
@@ -496,7 +466,9 @@
   objective?: Objective[];
 }
 
-export type Resource = Condition | Parameters | Observation | Patient | Procedure | MedicationStatement | ResearchStudy;
+export type Resource = Bundle | Condition | Group | Location |
+    MedicationStatement | Observation | Organization | Parameters | Patient |
+    PlanDefinition | Practitioner | Procedure | ResearchStudy;
 
 export function isResearchStudy(o: unknown): o is ResearchStudy {
   if (typeof o !== 'object' || o === null) {
